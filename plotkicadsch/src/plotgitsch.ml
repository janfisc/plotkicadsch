open Core_kernel
open Lwt.Infix

module S = Kicadsch.MakeSchPainter(SvgPainter)
open Kicadsch.Sigs

type fs_type = TrueFS of string | GitFS of string
module type Simple_FS = sig
  val doc: string
  val label: fs_type
  val get_content: string list -> string Lwt.t
  val list_files: (string -> bool) -> (string * string) list Lwt.t
end

exception InternalGitError of string

let git_fs commitish =
  (module
  struct
    open Git_unix
    module Search = Git.Search.Make(FS)
    let rev_parse r =
      let open Lwt_process in
      pread ~stderr:`Dev_null ("", [|"git" ;"rev-parse"; r ^ "^{commit}"|]) >>= (fun s ->
          try
            Lwt.return @@ Git_unix.Hash_IO.of_hex @@ String.prefix s 40
          with
            _ -> Lwt.fail (InternalGitError ("cannot parse rev " ^ r)))

    let doc = "Git rev " ^ commitish
    let label = GitFS commitish
    let git_root =
      let open Filename in
      let rec recurse (d,b)  =
        let new_gitdir = concat d ".git/description" in
        try%lwt
          let%lwt _ = Lwt_unix.stat new_gitdir in
          (* that's a git repo and d is the root *)
          Lwt.return (d, b)
        with
        | Unix.Unix_error (Unix.ENOENT,_,_) ->
        let new_d = dirname d in
        if (String.equal new_d d) then
          (* we've reached the root of the FS *)
          Lwt.fail (InternalGitError "not in a git repository")
        else
          let new_b = (basename d) :: b in
          recurse (new_d, new_b)
        | e -> raise e
      in recurse @@(Sys.getcwd (), [])

    let fs = git_root >>= fun (root, _) -> FS.create ~root ()

    let theref = rev_parse commitish

    let with_path path action =
      let%lwt t = fs in
      let%lwt h = theref in
      let%lwt _, rel_path = git_root in
      match%lwt Search.find t h (`Commit(`Path (List.concat [rel_path; path ]))) with
         | None     -> Lwt.fail(InternalGitError ("path not found: /" ^ (String.concat ~sep:Filename.dir_sep path)))
         | Some sha ->
           match%lwt FS.read t sha with
           | Some a -> action a
           | None -> Lwt.fail (InternalGitError "sha not found")

    let get_content filename =
      with_path filename @@ function
      | Git.Value.Blob b -> Lwt.return (Git.Blob.to_raw b)
      | _ -> Lwt.fail(InternalGitError "not a valid path")

    let find_file filter t =
      let open Git.Tree in
      t |>
      List.filter ~f:(fun e -> filter e.name) |>
      List.map ~f:(fun e -> e.name, (Git.Hash.to_hex e.node))

    let list_files pattern =
      with_path [] @@ function
      | Git.Value.Tree t -> Lwt.return @@ find_file pattern t
      | _ -> Lwt.fail (InternalGitError "not a tree!")
  end: Simple_FS)

let true_fs rootname =
  (module
  struct
    let doc = "file system " ^ rootname
    let label = TrueFS rootname
    let rootname = rootname
    let get_content filename = Lwt_io.with_file ~mode:Lwt_io.input (String.concat ~sep:Filename.dir_sep filename) Lwt_io.read
    let hash_file filename = get_content [filename] >|= fun c ->
      let blob_content = (Printf.sprintf "blob %d\000" (String.length c)) ^ c in
                             filename, (Sha1.to_hex (Sha1.string blob_content))
    let list_files pattern =
      let all_files  = Lwt_unix.files_of_directory rootname in
      let matched_files = Lwt_stream.filter pattern all_files in
      let decorated_files = Lwt_stream.map_s hash_file matched_files in
      Lwt_stream.to_list decorated_files
  end: Simple_FS)

let ends_with s e =
  let ls = String.length s in
  let le = String.length e in
  if ls < le then
    false
  else
    let rec loop s e i =
      if i = le then true else
      if String.get s (ls - le + i) <> String.get e i then false
      else loop s e (i+1)
    in
    loop s e 0

module L = Kicadsch.MakeSchPainter(ListPainter.L)
module LP = struct
  include L
  type painterContext=ListPainter.listcanevas
end

module FSPainter (S: SchPainter) (F: Simple_FS) : sig
  val find_schematics: unit -> (string*string) list Lwt.t
  val process_file: S.schContext Lwt.t -> string -> S.painterContext Lwt.t
  val context_from: S.schContext Lwt.t -> S.schContext Lwt.t
end =
struct
  let find_schematics () = F.list_files (fun name -> ends_with name ".sch")
  let process_file initctx filename =
    let parse c l = S.parse_line l c in
    let%lwt init = initctx in
    F.get_content [filename] >|= fun ctt ->
    let lines = String.split_on_chars ~on:['\n'] ctt in
    let endctx = List.fold_left ~f:parse ~init lines in
    S.output_context endctx

  let find_libs () =
    F.list_files (fun name -> ends_with name "-cache.lib")  >|= List.map ~f:(fun (n, _) -> n)

  let read_libs initial_ctx lib_list  =
  Lwt_list.fold_left_s (fun c l ->
      F.get_content [l] >|=
      String.split_on_chars ~on:['\n'] >|=
      List.fold_left ~f:(fun ctxt l -> S.add_lib l ctxt) ~init:c) (initial_ctx) lib_list

  let context_from from_ctx =
    let%lwt initial_context = from_ctx in
    find_libs () >>= read_libs (initial_context)
end

let intersect_lists l1l l2l =
  l1l >>= fun l1 ->
  l2l >|= fun l2 -> (
    List.filter ~f:(fun (name2, sha2) ->
        (List.exists ~f:(fun (name1, sha1) ->
             ((String.equal name1 name2) && (not(String.equal sha2 sha1)))) l1)) l2 |>
    List.map ~f:(fun (n, _) -> n))

let to_unit _ = ()

let delete_file fnl =
  Lwt_unix.unlink fnl

let build_svg_name aprefix aschname =
  aprefix ^ (String.sub aschname ~pos:0 ~len:(String.length aschname - 4)) ^ ".svg"

module type Differ =  sig
  val doc: string
  type pctx
  module S : SchPainter with type painterContext = pctx
  val display_diff: from_ctx:pctx -> to_ctx:pctx -> string -> bool Lwt.t
end

let internal_diff (d:string) = (
  module struct
    let doc = "internal diff and show with "^d
    type pctx = ListPainter.listcanevas
    module S = LP

    module Patdiff = Patience_diff_lib.Patience_diff.Make(String)

    let transform (arg: ListPainter.t) =
      ListPainter.(
        match arg with
        | Text (_, text, _o, Coord (x, y), Size s, _j, _style) -> Printf.sprintf "text %s %d %d %d" text x y s
        | Line (_, Size s, Coord (x1, y1), Coord (x2, y2)) -> Printf.sprintf "line %d %d -> %d %d %d" x1 y1 x2 y2 s
        | Rect (_,  Coord (x1, y1), Coord (x2, y2)) -> Printf.sprintf "rectangle %d %d -> %d %d" x1 y1 x2 y2
        | Circle (_, Coord (x, y), radius) -> Printf.sprintf "circle %d %d %d" x y radius
        | Arc (_ , Coord (x, y), Coord (x1, y1), Coord (x2, y2), radius) -> Printf.sprintf "arc %d %d -> %d %d %d %d %d" x1 y1 x2 y2 radius x y
        | Image (Coord (x, y), scale , _) -> Printf.sprintf "image %d %d %f" x y scale
        | Format (Coord(x, y)) -> Printf.sprintf "format %d %d" x y
      )

    type diff_style = Theirs | Ours | Idem

    let plot_elt style  out_ctx (arg: ListPainter.t) =
      ListPainter.(
        let module O = SvgPainter in
        let kolor = match style with
          | Theirs -> Kicadsch.Sigs.Red
          | Ours -> Kicadsch.Sigs.Green
          | Idem -> Kicadsch.Sigs.Black in
        match arg with
        | Text (_, text, o, c, s, j, style) -> O.paint_text ~kolor text o c s j style out_ctx
        | Line (_, s, from_, to_) -> O.paint_line ~kolor ~width:s from_ to_ out_ctx
        | Rect (_,  c1, c2) -> O.paint_rect c1 c2 out_ctx
        | Circle (_, center, radius) -> O.paint_circle center radius out_ctx
        | Arc (_ , center, start_, end_, radius) -> O.paint_arc center start_ end_ radius out_ctx
        | Image (corner, scale , data) -> O.paint_image corner scale data out_ctx
        | Format (Coord (x, y)) -> O.set_canevas_size x y out_ctx
      )

    let draw_range ctx r = Patience_diff_lib.Patience_diff.Range.(
        match r with
        | Same a -> Array.fold ~f:(fun c (x, _) -> plot_elt Idem c x) a ~init:ctx
        | Old a  ->  Array.fold ~f:(plot_elt Theirs) a ~init:ctx
        | New a  ->  Array.fold ~f:(plot_elt Ours) a ~init:ctx
        | Replace (o,n) -> let c' =Array.fold ~f:(plot_elt Ours) n ~init:ctx in
                           Array.fold o ~f:(plot_elt Theirs) ~init:c'
        | Unified a -> Array.fold ~f:(plot_elt Idem) a ~init:ctx
      )

    type hunk = ListPainter.t Patience_diff_lib.Patience_diff.Hunk.t

    let draw_hunk (h: hunk) ctx =
      List.fold_left ~f:draw_range ~init:ctx h.ranges

    let draw_difftotal ~other ~mine out_canevas =
      let comparison = Patdiff.get_hunks ~transform ~mine ~other ~context:5 ~big_enough:1 in
      if List.for_all ~f:Patience_diff_lib.Patience_diff.Hunk.all_same comparison then
        None
      else
        let draw_all_hunk (ctx, n) (h: hunk)=
          let mine_to_plot = h.mine_start - n - 1 in
          (Array.fold ~f:(plot_elt Idem) (Array.sub mine ~pos:n ~len:mine_to_plot) ~init:ctx|>draw_hunk h) , (h.mine_start + h.mine_size - 2) in
        let ctx, n = List.fold ~f:draw_all_hunk ~init:(out_canevas, 0) comparison in
        Some (Array.fold ~f:(plot_elt Idem) (Array.sub mine ~pos:n ~len:(Array.length mine - n)) ~init:ctx)

    let display_diff ~from_ctx ~to_ctx filename =
      let from_canevas = Array.of_list from_ctx in
      let to_canevas = Array.of_list to_ctx in
      match draw_difftotal ~mine:from_canevas ~other:to_canevas (SvgPainter.get_context ()) with
      | None -> Lwt.return false
      | Some outctx ->
        let svg_name = build_svg_name "diff_" filename in
        let open Unix in
        let wait_for_1_s result =  match result with
            | WSIGNALED n -> Printf.printf "signalled with signal %d\n" n;Lwt.return svg_name
            | WSTOPPED n -> Printf.printf "stopped with %d\n" n; Lwt.return svg_name
            | WEXITED err ->
              (match err with
              | 127 -> Printf.printf "Command not found: %s\n" d; Lwt.return svg_name
              | 0 ->
                begin
                  let t, u = Lwt.wait () in
                  let erase_timeout = Lwt_timeout.create 1 (fun () -> Lwt.wakeup u svg_name) in
                  (Lwt_timeout.start erase_timeout;t)
                end
              | _ -> Printf.printf "Errored with code %d\n" err; Lwt.return svg_name)
        in
        Lwt_io.with_file ~mode:Lwt_io.Output svg_name ( fun o ->
            Lwt_io.write o @@ SvgPainter.write ~op:false outctx) >>= fun _ ->
        Lwt_process.exec ("", [| d; svg_name |]) >>=
        wait_for_1_s >>=
          delete_file >|= fun _ -> true

  end :Differ)

module SP = struct
  include S
  type painterContext = SvgPainter.t
end

module ImageDiff = struct
  let doc = "use compare (ImageMagick) between bitmaps"
  type pctx = SvgPainter.t
  module S = SP
  let display_diff ~from_ctx ~to_ctx filename =
    let from_filename = build_svg_name "from_" filename in
    let to_filename = build_svg_name "to_" filename in
    let both_files =
      List.map ~f:(
        fun (svg_name, context) -> Lwt_io.with_file ~mode:Lwt_io.Output svg_name (fun o ->
            Lwt_io.write o (SvgPainter.write context)))
        [(from_filename, from_ctx); (to_filename, to_ctx)] in
    let both = Lwt.join both_files in
    let compare_them =
      both >>= fun _ ->
      Lwt_process.exec ("", [| "git-imgdiff"; from_filename ; to_filename|]) >|=
        Unix.(function
        | WEXITED ret -> if (Int.equal ret 0) then true else false
        | WSIGNALED _ -> false
        | WSTOPPED _ -> false)
    in
    let%lwt ret =
      try%lwt
            compare_them
      with
      | InternalGitError s ->Lwt_io.printf "%s\n" s >|= fun () -> false
      | _ -> Lwt_io.printf "unknown error\n" >|= fun () ->  false
    in
    Lwt.join @@
        List.map ~f:(fun f -> delete_file f) [from_filename; to_filename] >|= fun _ -> ret
end

<<<<<<< HEAD

let doit from_fs to_fs differ libs =
=======
let doit from_fs to_fs differ textdiff =
>>>>>>> ca779d41
  let module D = (val differ : Differ) in
  let module F = (val from_fs: Simple_FS) in
  let module T = (val to_fs: Simple_FS) in
  let module FromP = FSPainter (D.S) (F) in
  let module ToP = FSPainter (D.S) (T) in
  let from_list = FromP.find_schematics () in
  let to_list = ToP.find_schematics () in
  let file_list = intersect_lists from_list to_list in

  let preload_libs () =
    Lwt_list.fold_left_s (fun c f -> Lwt_stream.fold D.S.add_lib (Lwt_io.lines_of_file f) c) (D.S.initial_context () ) libs in

  let from_init_ctx = FromP.context_from @@ preload_libs () in
  let to_init_ctx = ToP.context_from @@ preload_libs () in
  let compare_one filename =
    let%lwt from_ctx = FromP.process_file from_init_ctx filename in
    let%lwt  to_ctx = ToP.process_file to_init_ctx filename in
    begin
      match%lwt D.display_diff ~from_ctx ~to_ctx filename with
    | true ->  Lwt.return ()
    | false ->
       if textdiff then
         let git_diff = [| "git"; "--no-pager"; "diff"; "--word-diff"|] in
         let cmdline =
           match F.label,T.label with
           | GitFS fc, GitFS tc ->  Array.append git_diff[| fc; tc; "--"; filename |]
           | TrueFS _, GitFS tc ->  Array.append git_diff[| tc; "--"; filename |]
           | GitFS fc, TrueFS _ ->  Array.append git_diff[| fc; "--"; filename |]
           | TrueFS fc, TrueFS tc ->  [| "diff"; fc^"/"^filename; tc^"/"^filename|]
         in Lwt_process.exec ("", cmdline) >|= ignore
       else Lwt.return ()
    end
  in
  let compare_all =  file_list >>= Lwt_list.map_p compare_one >|= to_unit in
  let catch_errors = Lwt.catch
      (fun _ ->   Lwt_io.printf "%s between %s and %s\n" D.doc F.doc T.doc >>= fun _ ->
        compare_all)
      (function
        | InternalGitError s -> Lwt_io.printf "Git Exception: %s\n" s
        | a -> Lwt_io.printf "Exception %s\n" (Exn.to_string a)) in
  Lwt_main.run catch_errors

open Cmdliner

let pp_fs out fs =
  let module FS = (val fs:Simple_FS) in
  Format.fprintf out "%s" FS.doc

let get_fs s =
  if (String.length s > 4) && (String.sub s ~pos:0 ~len:4 = "dir:") then
    true_fs (String.sub s ~pos:4 ~len:(String.length s - 4))
  else
    git_fs s

let reference =
  let docv = "a commitish reference" in
  Arg.(conv ~docv ((fun s -> Result.Ok (get_fs s)), pp_fs))

let from_ref =
  let doc = "reference from which the diff is performed. If it starts with 'dir:' it's a file system dir." in
  let docv = "FROM_REF" in
  Arg.(value & pos 0 reference (git_fs "HEAD") & info [] ~doc ~docv)

let to_ref =
  let doc = "target reference to diff with. If it starts with 'dir:' it's a file system dir." in
  let docv = "TO_REF" in
  Arg.(value & pos 1 reference ((true_fs ".")) & info [] ~doc ~docv)

let pp_differ out differ =
  let module D = (val differ: Differ) in
  Format.fprintf out "%s" D.doc

let differ =
  let docv = "diff strategy used" in
  Arg.(conv ~docv ((fun d -> Result.Ok(internal_diff d)), pp_differ))

let internal_diff =
  let doc = "use an internal diff algorithm and use the $(docv) to display the result." in
  let docv = "BROWSER" in
  Arg.(value & opt ~vopt:(internal_diff "chromium") differ (module ImageDiff:Differ) & info ["i"; "internal"] ~doc ~docv)

<<<<<<< HEAD
let preloaded_libs =
  let doc = "preload symbol library $(docv) in order to prepare the diff. This option can be used several times on command line." in
  let docv = "LIB" in
  Arg.(value & opt_all file [] & info ["l";"lib"] ~doc ~docv)

let plotgitsch_t = Term.(const doit $ from_ref $ to_ref $ internal_diff $ preloaded_libs)
=======
let textual_diff =
  let doc = "fall back to show a text diff if files are different but generate no visual diffs" in
  Arg.(value & flag & info ["t";"textdiff"] ~doc)

let plotgitsch_t = Term.(const doit $ from_ref $ to_ref $ internal_diff $ textual_diff)
>>>>>>> ca779d41

let info =
  let doc = "Show graphically the differences between two git revisions of a kicad schematic" in
  let man = [
    `S Manpage.s_bugs;
    `P "Email bug reports to https//github.com/jnavila/plotkicadsch/issues" ]
  in
  Term.info "plotgitsch" ~version:"%%VERSION%%" ~doc ~exits:Term.default_exits ~man

let () = Term.exit @@ Term.eval (plotgitsch_t, info)<|MERGE_RESOLUTION|>--- conflicted
+++ resolved
@@ -301,12 +301,7 @@
         List.map ~f:(fun f -> delete_file f) [from_filename; to_filename] >|= fun _ -> ret
 end
 
-<<<<<<< HEAD
-
-let doit from_fs to_fs differ libs =
-=======
-let doit from_fs to_fs differ textdiff =
->>>>>>> ca779d41
+let doit from_fs to_fs differ textdiff libs =
   let module D = (val differ : Differ) in
   let module F = (val from_fs: Simple_FS) in
   let module T = (val to_fs: Simple_FS) in
@@ -388,20 +383,17 @@
   let docv = "BROWSER" in
   Arg.(value & opt ~vopt:(internal_diff "chromium") differ (module ImageDiff:Differ) & info ["i"; "internal"] ~doc ~docv)
 
-<<<<<<< HEAD
 let preloaded_libs =
   let doc = "preload symbol library $(docv) in order to prepare the diff. This option can be used several times on command line." in
   let docv = "LIB" in
   Arg.(value & opt_all file [] & info ["l";"lib"] ~doc ~docv)
 
-let plotgitsch_t = Term.(const doit $ from_ref $ to_ref $ internal_diff $ preloaded_libs)
-=======
 let textual_diff =
   let doc = "fall back to show a text diff if files are different but generate no visual diffs" in
   Arg.(value & flag & info ["t";"textdiff"] ~doc)
 
-let plotgitsch_t = Term.(const doit $ from_ref $ to_ref $ internal_diff $ textual_diff)
->>>>>>> ca779d41
+let plotgitsch_t = Term.(const doit $ from_ref $ to_ref $ internal_diff $ textual_diff $ preloaded_libs)
+
 
 let info =
   let doc = "Show graphically the differences between two git revisions of a kicad schematic" in
